--- conflicted
+++ resolved
@@ -32,11 +32,8 @@
     "mockery": "^2.0.0",
     "serialport": "^4.0.7",
     "sinon": "^1.17.7"
-<<<<<<< HEAD
   },
   "dependencies": {
     "debug": "^2.6.1"
-=======
->>>>>>> 0c37241e
   }
 }