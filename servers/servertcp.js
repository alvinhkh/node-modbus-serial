'use strict';
/**
 * Copyright (c) 2017, Yaacov Zamir <kobi.zamir@gmail.com>
 *
 * Permission to use, copy, modify, and/or distribute this software for any
 * purpose with or without fee is hereby granted, provided that the above
 * copyright notice and this permission notice appear in all copies.
 *
 * THE SOFTWARE IS PROVIDED "AS IS" AND THE AUTHOR DISCLAIMS ALL WARRANTIES
 * WITH REGARD TO THIS SOFTWARE INCLUDING ALL IMPLIED WARRANTIES OF
 * MERCHANTABILITY AND FITNESS. IN NO EVENT SHALL THE AUTHOR BE LIABLE FOR
 * ANY SPECIAL, DIRECT, INDIRECT, OR CONSEQUENTIAL DAMAGES OR ANY DAMAGES
 * WHATSOEVER RESULTING FROM LOSS OF USE, DATA OR PROFITS, WHETHER IN AN
 * ACTION OF CONTRACT, NEGLIGENCE OR OTHER TORTIOUS ACTION, ARISING OUT OF
 * OR IN CONNECTION WITH THE USE OR PERFORMANCE OF  THIS SOFTWARE.
 */
var util = require('util');
var events = require('events');
var EventEmitter = events.EventEmitter || events;
var net = require('net');
<<<<<<< HEAD
var modbusSerialDebug = require('debug')('modbus-serial');
=======
>>>>>>> 0c37241e

var HOST = '127.0.0.1';
var MODBUS_PORT = 502;

/* Add bit operation functions to Buffer
 */
require('../utils/buffer_bit')();
var crc16 = require('../utils/crc16');

/**
 * Parse a modbusRTU buffer and return an answer buffer
 */
function parseModbusBuffer(requestBuffer, vector) {
    var responseBuffer = null;
    var unitID = requestBuffer[0];
    var functionCode = requestBuffer[1];
    var crc = requestBuffer[requestBuffer.length - 2] + requestBuffer[requestBuffer.length - 1] * 0x100;
    var address = null;
    var length = null;
    var value = null;
    var i = null;

    // if crc is bad, ignore message
    if (crc != crc16(requestBuffer.slice(0, -2))) {
        return;
    }

    // function code 1 and 2
    if (functionCode == 1 || functionCode == 2) {
        address = requestBuffer.readUInt16BE(2);
        length = requestBuffer.readUInt16BE(4);

        // if length is bad, ignore message
        if (requestBuffer.length != 8) {
            return;
        }

        // build answer
        var dataBytes = parseInt((length - 1) / 8 + 1);
        responseBuffer = new Buffer(3 + dataBytes + 2);
        responseBuffer.writeUInt8(dataBytes, 2);

        // read coils
        if (vector.getCoil) {
<<<<<<< HEAD
            for (var i = 0; i < length; i++) {
=======
            for (i = 0; i < length; i++) {
>>>>>>> 0c37241e
                responseBuffer.writeBit(vector.getCoil(address + i, unitID), i % 8, 3 + parseInt(i / 8));
            }
        }
    }

    // function code 3
    if (functionCode == 3) {
        address = requestBuffer.readUInt16BE(2);
        length = requestBuffer.readUInt16BE(4);

        // if length is bad, ignore message
        if (requestBuffer.length != 8) {
            return;
        }

        // build answer
        responseBuffer = new Buffer(3 + length * 2 + 2);
        responseBuffer.writeUInt8(length * 2, 2);

        // read registers
        if (vector.getHoldingRegister) {
<<<<<<< HEAD
            for (var i = 0; i < length; i++) {
=======
            for (i = 0; i < length; i++) {
>>>>>>> 0c37241e
                responseBuffer.writeUInt16BE(vector.getHoldingRegister(address + i, unitID), 3 + i * 2);
            }
        }
    }

    // function code 4
    if (functionCode == 4) {
        address = requestBuffer.readUInt16BE(2);
        length = requestBuffer.readUInt16BE(4);

        // if length is bad, ignore message
        if (requestBuffer.length != 8) {
            return;
        }

        // build answer
        responseBuffer = new Buffer(3 + length * 2 + 2);
        responseBuffer.writeUInt8(length * 2, 2);

        // read registers
        if (vector.getInputRegister) {
<<<<<<< HEAD
            for (var i = 0; i < length; i++) {
=======
            for (i = 0; i < length; i++) {
>>>>>>> 0c37241e
                responseBuffer.writeUInt16BE(vector.getInputRegister(address + i, unitID), 3 + i * 2);
            }
        }
    }

    // function code 5
    if (functionCode == 5) {
        address = requestBuffer.readUInt16BE(2);
        state = requestBuffer.readUInt16BE(4);

        // if length is bad, ignore message
        if (requestBuffer.length != 8) {
            return;
        }

        // build answer
        responseBuffer = new Buffer(8);
        responseBuffer.writeUInt16BE(address, 2);
        responseBuffer.writeUInt16BE(state, 4);

        // write coil
        if (vector.setCoil) {
            vector.setCoil(address, state === 0xff00, unitID);
        }
    }

    // function code 6
    if (functionCode == 6) {
        address = requestBuffer.readUInt16BE(2);
        value = requestBuffer.readUInt16BE(4);
        // if length is bad, ignore message
        if (requestBuffer.length != (6 + 2)) {
            return;
        }

        // build answer
        responseBuffer = new Buffer(8);
        responseBuffer.writeUInt16BE(address, 2);
        responseBuffer.writeUInt16BE(value, 4);

        if (vector.setRegister) vector.setRegister(address, value, unitID);
    }

    // function code 15
    if (functionCode == 15) {
        address = requestBuffer.readUInt16BE(2);
        length = requestBuffer.readUInt16BE(4);

        // if length is bad, ignore message
        if (requestBuffer.length != 7 + Math.ceil(length / 8) + 2) {
            return;
        }

        // build answer
        responseBuffer = new Buffer(8);
        responseBuffer.writeUInt16BE(address, 2);
        responseBuffer.writeUInt16BE(length, 4);

        // write coils
        if (vector.setCoil) {
            for (i = 0; i < length; i++) {
                var state = requestBuffer.readBit(i, 7);
                vector.setCoil(address + i, state !== 0, unitID);
            }
        }
    }

    // function code 16
    if (functionCode == 16) {
        address = requestBuffer.readUInt16BE(2);
        length = requestBuffer.readUInt16BE(4);

        // if length is bad, ignore message
        if (requestBuffer.length != (7 + length * 2 + 2)) {
            return;
        }

        // build answer
        responseBuffer = new Buffer(8);
        responseBuffer.writeUInt16BE(address, 2);
        responseBuffer.writeUInt16BE(length, 4);

        // write registers
        if (vector.setRegister) {
            for (i = 0; i < length; i++) {
                value = requestBuffer.readUInt16BE(7 + i * 2);
                vector.setRegister(address + i, value, unitID);
            }
        }
    }

    // add unit-id, function code and crc
    if (responseBuffer) {
        // add unit number and function code
        responseBuffer.writeUInt8(unitID, 0);
        responseBuffer.writeUInt8(functionCode, 1);

        // add crc
        crc = crc16(responseBuffer.slice(0, -2));
        responseBuffer.writeUInt16LE(crc, responseBuffer.length - 2);
    }

    return responseBuffer;
}

/**
 * Class making ModbusTCP server
 *
 * @param {object} options the server options
 */
var ServerTCP = function(vector, options) {
    var modbus = this;
    options = options || {};
    modbus.debug = options.debug || false;

    // create a tcp server
    modbus._server = net.createServer();
    modbus._server.listen(options.port || MODBUS_PORT, options.host || HOST);

    modbus._server.on('connection', function (sock) {
        modbusSerialDebug({action: 'connected', data: null});

        sock.on('data', function(data) {
            // remove mbap and add crc16
            var requestBuffer = new Buffer(data.length - 6 + 2);
            data.copy(requestBuffer, 0, 6);
            var crc = crc16(requestBuffer.slice(0, -2));
            requestBuffer.writeUInt16LE(crc, requestBuffer.length - 2);

            modbusSerialDebug({action: 'receive', data: requestBuffer});
            modbusSerialDebug(JSON.stringify({action: 'receive', data: requestBuffer}));

            // if length is too short, ignore message
            if (requestBuffer.length < 8) {
                return;
            }

            // parse the modbusRTU buffer
            var responseBuffer = parseModbusBuffer(requestBuffer, vector);

            // send data back
            if (responseBuffer) {
                // get transaction id
                var transactionsId = data.readUInt16BE(0);

                // remove crc and add mbap
                var outTcp = new Buffer(responseBuffer.length + 6 - 2);
                outTcp.writeUInt16BE(transactionsId, 0);
                outTcp.writeUInt16BE(0, 2);
                outTcp.writeUInt16BE(responseBuffer.length - 2, 4);
                responseBuffer.copy(outTcp, 6);

                modbusSerialDebug({action: 'send', data: responseBuffer});
                modbusSerialDebug(JSON.stringify({action: 'send string', data: responseBuffer}));

                // write to port
                sock.write(outTcp);
            }
        });
    });
    EventEmitter.call(this);
};
util.inherits(ServerTCP, EventEmitter);

module.exports = ServerTCP;<|MERGE_RESOLUTION|>--- conflicted
+++ resolved
@@ -18,10 +18,7 @@
 var events = require('events');
 var EventEmitter = events.EventEmitter || events;
 var net = require('net');
-<<<<<<< HEAD
 var modbusSerialDebug = require('debug')('modbus-serial');
-=======
->>>>>>> 0c37241e
 
 var HOST = '127.0.0.1';
 var MODBUS_PORT = 502;
@@ -66,11 +63,7 @@
 
         // read coils
         if (vector.getCoil) {
-<<<<<<< HEAD
             for (var i = 0; i < length; i++) {
-=======
-            for (i = 0; i < length; i++) {
->>>>>>> 0c37241e
                 responseBuffer.writeBit(vector.getCoil(address + i, unitID), i % 8, 3 + parseInt(i / 8));
             }
         }
@@ -92,11 +85,7 @@
 
         // read registers
         if (vector.getHoldingRegister) {
-<<<<<<< HEAD
             for (var i = 0; i < length; i++) {
-=======
-            for (i = 0; i < length; i++) {
->>>>>>> 0c37241e
                 responseBuffer.writeUInt16BE(vector.getHoldingRegister(address + i, unitID), 3 + i * 2);
             }
         }
@@ -118,11 +107,7 @@
 
         // read registers
         if (vector.getInputRegister) {
-<<<<<<< HEAD
             for (var i = 0; i < length; i++) {
-=======
-            for (i = 0; i < length; i++) {
->>>>>>> 0c37241e
                 responseBuffer.writeUInt16BE(vector.getInputRegister(address + i, unitID), 3 + i * 2);
             }
         }
